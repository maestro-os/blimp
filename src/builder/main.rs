//! The Blimp builder is a tool allowing to build a package.

mod build_desc;

use build_desc::BuildDescriptor;
use common::util;
use flate2::Compression;
use flate2::write::GzEncoder;
use std::env;
use std::fs::File;
use std::fs;
use std::io;
use std::path::Path;
use std::path::PathBuf;
use std::process::Command;
use std::process::exit;
use std::str;

/// The software's current version.
const VERSION: &str = "0.1";

/// Prints command line usage.
fn print_usage(bin: &str) {
	eprintln!("blimp package builder version {}", VERSION);
	eprintln!();
	eprintln!("USAGE:");
	eprintln!("\t{} <FROM> [TO]", bin);
	eprintln!();
	eprintln!("FROM is the path to the package's build files");
	eprintln!("TO is the path to the directory where the files will be written");
	eprintln!();
	eprintln!("The software builds the package according to the package's build files, then \
writes the package's description `package.json` and archive `package.tar.gz` into the given \
destination directory.");
	eprintln!();
	eprintln!("When creating a package, the building process can be debugged using the \
BLIMP_DEBUG, allowing to keep the files after building to investigate problems");
	eprintln!();
	eprintln!("ENVIRONMENT VARIABLES:");
	eprintln!("\tJOBS: Specifies the recommended number of jobs to build the package");
	eprintln!("\tTARGET: The target for which the package is built");
	eprintln!("\tBLIMP_DEBUG: If set to one, the builder is set to debug mode");
}

/// Runs the build hook.
/// `hook_path` is the path to the hook file.
/// `build_dir` is the path to the build directory.
/// `sysroot` is the fake sysroot on which the package is installed before being compressed.
/// `jobs` is the recommended number of jobs to build this package.
/// `host` is the host triplet.
/// `target` is the target triplet.
fn run_build_hook(hook_path: &str, build_dir: &str, sysroot: &str, jobs: u32, host: &str,
	target: &str) {
	// TODO Pipe stdout and stderr into log files

	// TODO Clean
	let absolute_hook_path = fs::canonicalize(&PathBuf::from(hook_path)).unwrap().into_os_string()
		.into_string().unwrap();

	// Executing the build hook
	let status = Command::new(absolute_hook_path)
		.env("HOST", host)
		.env("TARGET", target)
		.env("SYSROOT", sysroot)
		.env("JOBS", format!("{}", jobs))
		.current_dir(build_dir)
		.status().unwrap_or_else(| e | {
			eprintln!("Failed to execute build hook: {}", e);
			exit(1);
		});
	
	// Tells whether the process succeeded
	let success = {
		if let Some(code) = status.code() {
			code == 0
		} else {
			false
		}
	};

	// On fail, exit
	if !success {
		eprintln!("Build hook failed!");
		exit(1);
	}
}

/// Returns the recommended amount of CPUs to build the package.
fn get_jobs_count() -> u32 {
	match env::var("JOBS") {
		Ok(s) => s.parse::<u32>().unwrap_or_else(| _ | {
			eprintln!("Invalid jobs count: {}", s);
			exit(1);
		}),

		Err(_) => 4, // TODO Get the number from the number of CPUs?
	}
}

/// Creates the archive.
fn create_archive(archive_path: &str, desc_path: &str, sysroot_path: &str) -> io::Result<()> {
	let tar_gz = File::create(archive_path)?;
    let enc = GzEncoder::new(tar_gz, Compression::default());
    let mut tar = tar::Builder::new(enc);
<<<<<<< HEAD
=======
    tar.follow_symlinks(false);
>>>>>>> 0fd620d6
    tar.append_path_with_name(desc_path, "package.json")?;
    tar.append_dir_all("data", sysroot_path)?;

	tar.finish()
}

/// Returns the triplet of the host on which the package is to be built.
fn get_host_triplet() -> String {
	env::var("HOST").unwrap_or_else(| _ | {
		let output = Command::new("cc")
			.arg("-dumpmachine")
			.output();

		if let Ok(out) = output {
			if let Ok(triplet) = str::from_utf8(&out.stdout) {
				return triplet.trim().to_owned();
			}
		}

		let default = "x86_64-linux-gnu".to_owned();
		eprintln!("Failed to retrieve host triplet. Defaulting to {}.", default);
		default
	})
}

// TODO Clean up on error
/// Builds the package.
/// `from` and `to` correspond to the command line arguments.
fn build(from: &str, to: &str) {
	let build_desc_path = format!("{}/package.json", from);
	let build_hook_path = format!("{}/build-hook", from);

	// TODO Check that `build_hook_path` is a directory

	let desc_path = format!("{}/package.json", to);
	let archive_path = format!("{}/package.tar.gz", to);

	// If destination files already exist, fail
	if Path::new(&desc_path).exists() {
		eprintln!("{}: File exists", desc_path);
		exit(1);
	}
	if Path::new(&archive_path).exists() {
		eprintln!("{}: File exists", archive_path);
		exit(1);
	}

	// Reading the build descriptor
	let build_desc = util::read_json::<BuildDescriptor>(&build_desc_path).unwrap_or_else(| e | {
		eprintln!("Failed to read the build descriptor: {}", e);
		exit(1);
	});

	// The package
	let package = build_desc.get_package();

	println!("Building the package `{}` version `{}`...",
		package.get_name(), package.get_version());

	// The root of the build directory
	let build_dir = util::create_tmp_dir().unwrap_or_else(| e | {
		eprintln!("Failed to create the build directory: {}", e);
		exit(1);
	});
	// The fake sysroot on which the package will be installed to be compressed
	let sysroot = util::create_tmp_dir().unwrap_or_else(| e | {
		eprintln!("Failed to create the fake sysroot directory: {}", e);
		exit(1);
	});

	println!("Fetching sources...");

	for s in build_desc.get_sources() {
		println!("Fetching {}", s.get_url());

		s.fetch(&build_dir).unwrap_or_else(| e | {
			eprintln!("Failed to fetch sources: {}", e);
			exit(1);
		});
	}

	// Retrieving parameters from environment variables
	let jobs = get_jobs_count();
	let host = get_host_triplet();
	let target = env::var("TARGET").unwrap_or(host.clone());

	println!("Jobs: {}; Host: {}; Target: {}", jobs, host, target);
	println!();

	run_build_hook(&build_hook_path, &build_dir, &sysroot, jobs, &host, &target);

	println!("Writing built package...");

	// Writing the package descriptor
	util::write_json(&desc_path, package).unwrap_or_else(| e | {
		eprintln!("Failed to write descriptor file: {}", e);
		exit(1);
	});

	// Creating the archive
	create_archive(&archive_path, &desc_path, &sysroot).unwrap_or_else(| e | {
		eprintln!("Failed to create archive: {}", e);
		exit(1);
	});

	if env::var("BLIMP_DEBUG").unwrap_or("0".to_owned()) == "1" {
		println!("[DEBUG] The build directory is located at: {}", build_dir);
		println!("[DEBUG] The fake sysroot directory is located at: {}", sysroot);
	} else {
		println!("Cleaning up...");

		// Removing temporary directory
		let _ = fs::remove_dir_all(&sysroot);
		let _ = fs::remove_dir_all(&build_dir);
	}

	println!("Done! :)");
}

fn main() {
	let args: Vec<String> = env::args().collect();
	// The name of the binary file
	let bin = {
		if args.len() == 0 {
			String::from("blimp-builder")
		} else {
			args[0].clone()
		}
	};

	// If the argument count is incorrect, print usage
	if args.len() <= 1 || args.len() > 3 {
		print_usage(&bin);
		exit(1);
	}

	let from = args[1].clone();
	let to = {
		if args.len() < 3 {
			".".to_owned()
		} else {
			args[2].clone()
		}
	};

	build(&from, &to);
}<|MERGE_RESOLUTION|>--- conflicted
+++ resolved
@@ -102,10 +102,7 @@
 	let tar_gz = File::create(archive_path)?;
     let enc = GzEncoder::new(tar_gz, Compression::default());
     let mut tar = tar::Builder::new(enc);
-<<<<<<< HEAD
-=======
     tar.follow_symlinks(false);
->>>>>>> 0fd620d6
     tar.append_path_with_name(desc_path, "package.json")?;
     tar.append_dir_all("data", sysroot_path)?;
 
