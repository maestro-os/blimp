--- conflicted
+++ resolved
@@ -1,5 +1,7 @@
 //! This module handles package installation.
 
+use anyhow::anyhow;
+use anyhow::Result;
 use crate::confirm;
 use common::package::Package;
 use common::repository;
@@ -7,7 +9,6 @@
 use common::util;
 use common::Environment;
 use std::collections::HashMap;
-use std::error::Error;
 use std::path::PathBuf;
 
 #[cfg(feature = "network")]
@@ -24,7 +25,7 @@
 	names: &[String],
 	env: &mut Environment,
 	local_repos: &[PathBuf],
-) -> Result<(), Box<dyn Error>> {
+) -> Result<()> {
 	let installed = env.get_installed_list()?;
 
 	let mut failed = false;
@@ -45,33 +46,13 @@
 
 		if let Some(installed) = installed.get(name) {
 			println!(
-<<<<<<< HEAD
 				"Package `{}` version `{}` is already installed. Reinstalling",
 				name, installed.desc.get_version()
 			);
-=======
-				"Package `{}` version `{}` is already installed. Skipping...",
-				name,
-				installed.desc.get_version()
-			);
-
-			continue;
-		}
-
-		match repository::get_package_with_constraints(&repos, name, &[])? {
-			Some((repo, package)) => {
-				packages.insert(package, repo);
-			}
-
-			None => {
-				eprintln!("Package `{}` not found!", name);
-				failed = true;
-			}
->>>>>>> 46ff761d
 		}
 	}
 	if failed {
-		return Err("installation failed".into());
+		return Err(anyhow!("installation failed"));
 	}
 
 	println!("Resolving dependencies...");
@@ -110,48 +91,49 @@
 		}
 	}
 	if failed {
-		return Err("installation failed".into());
+		return Err(anyhow!("installation failed"));
 	}
 
 	println!("Packages to be installed:");
 
+    // List packages to be installed
+    if cfg!(feature = "network") {
+        let mut total_size = 0;
+        for (pkg, repo) in &total_packages {
+            let name = pkg.get_name();
+            let version = pkg.get_version();
+
+            match repo.get_package(name, version)? {
+                Some(_) => println!("\t- {} ({}) - cached", name, version),
+
+                None => {
+                    let remote = repo.get_remote().unwrap();
+
+                    // Get package size from remote
+                    let size = remote.get_size(pkg).await?;
+                    total_size += size;
+
+                    println!("\t- {} ({}) - download size: {}", name, version, size);
+                }
+            }
+        }
+
+        print!("Total download size: ");
+        util::print_size(total_size);
+        println!();
+    } else {
+        for (pkg, _) in &total_packages {
+            println!("\t- {} ({}) - cached", pkg.get_name(), pkg.get_version());
+        }
+    }
+
+    if !confirm::prompt() {
+        println!("Aborting.");
+        return Ok(());
+    }
+
 	#[cfg(feature = "network")]
 	{
-		// The total download size in bytes
-		let mut total_size = 0;
-
-		for (pkg, repo) in &total_packages {
-			let name = pkg.get_name();
-			let version = pkg.get_version();
-
-			match repo.get_package(name, version)? {
-				Some(_) => println!("\t- {} ({}) - cached", name, version),
-
-				None => {
-					let remote = repo.get_remote().unwrap();
-
-					// Get package size from remote
-<<<<<<< HEAD
-					let size = remote.get_size(pkg).await?;
-=======
-					let size = rt.block_on(async { remote.get_size(pkg).await })?;
->>>>>>> 46ff761d
-					total_size += size;
-
-					println!("\t- {} ({}) - download size: {}", name, version, size);
-				}
-			}
-		}
-
-		print!("Total download size: ");
-		util::print_size(total_size);
-		println!();
-
-		if !confirm::prompt() {
-			println!("Aborting.");
-			return Ok(());
-		}
-
 		println!("Downloading packages...");
 		let mut futures = Vec::new();
 
@@ -167,39 +149,28 @@
 				futures.push((
 					pkg.get_name(),
 					pkg.get_version(),
-<<<<<<< HEAD
-					tokio::spawn(async {
+                    // TODO spawn task
+					async {
                         let mut task = Remote::fetch_archive(remote, repo, pkg).await?;
                         while task.next().await? {
                             // TODO update progress bar
                         }
 
-                        Ok(())
-                    })
-=======
-					Remote::fetch_archive(remote, repo, pkg),
->>>>>>> 46ff761d
+                        Ok::<(), anyhow::Error>(())
+                    }
 				));
 			}
 		}
 
 		// TODO Add progress bar
 		for (name, version, f) in futures {
-<<<<<<< HEAD
-			match f.await? {
+			match f.await {
 				Ok(()) => continue,
-=======
-			match rt.block_on(f) {
-				Ok(_task) => {
-					// TODO
-				}
-
->>>>>>> 46ff761d
 				Err(e) => eprintln!("Failed to download `{}` version `{}`: {}", name, version, e),
 			}
 		}
 		if failed {
-			return Err("installation failed".into());
+			return Err(anyhow!("installation failed"));
 		}
 	}
 
