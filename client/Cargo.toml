--- conflicted
+++ resolved
@@ -4,12 +4,9 @@
 edition = "2021"
 
 [dependencies]
+anyhow = "1.0.71"
 common = { path = "../common" }
-<<<<<<< HEAD
-tokio = { version = "1.21.2", features = ["macros", "rt", "rt-multi-thread"] }
-=======
-tokio = "1.28.2"
->>>>>>> 46ff761d
+tokio = { version = "1.28.2", features = ["macros", "rt", "rt-multi-thread"] }
 
 [features]
 default = []
